--- conflicted
+++ resolved
@@ -531,11 +531,7 @@
             `<div class="no-image-placeholder">${o.model}</div>`
         }
                                             </td>
-<<<<<<< HEAD
                                             <td>${(o.sellEUR || 0).toFixed(2)} €</td>
-=======
-                                            <td>${CurrencyUtils.formatAmount(o.sellEUR ?? CurrencyUtils.convertBGNtoEUR(o.sellBGN || 0), 'EUR')}</td>
->>>>>>> 6e64c54d
                                             <td><span class="status-badge ${this.modules.orders.getStatusClass(o.status)}">${o.status}</span></td>
                                         </tr>
                                     `).join('')}
